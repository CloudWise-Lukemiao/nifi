<?xml version="1.0" encoding="UTF-8"?>
<!--
  Licensed to the Apache Software Foundation (ASF) under one or more
  contributor license agreements. See the NOTICE file distributed with
  this work for additional information regarding copyright ownership.
  The ASF licenses this file to You under the Apache License, Version 2.0
  (the "License"); you may not use this file except in compliance with
  the License. You may obtain a copy of the License at
  http://www.apache.org/licenses/LICENSE-2.0
  Unless required by applicable law or agreed to in writing, software
  distributed under the License is distributed on an "AS IS" BASIS,
  WITHOUT WARRANTIES OR CONDITIONS OF ANY KIND, either express or implied.
  See the License for the specific language governing permissions and
  limitations under the License.
-->
<project xmlns="http://maven.apache.org/POM/4.0.0" xmlns:xsi="http://www.w3.org/2001/XMLSchema-instance" xsi:schemaLocation="http://maven.apache.org/POM/4.0.0 http://maven.apache.org/xsd/maven-4.0.0.xsd">
    <modelVersion>4.0.0</modelVersion>
    <parent>
        <groupId>org.apache.nifi</groupId>
        <artifactId>nifi-solr-bundle</artifactId>
<<<<<<< HEAD
        <version>1.9.2-SNAPSHOT</version>
=======
        <version>1.9.3-SNAPSHOT</version>
>>>>>>> 4255528a
    </parent>
    <artifactId>nifi-solr-processors</artifactId>
    <packaging>jar</packaging>
    <properties>
        <solr.version>6.2.0</solr.version>
    </properties>
    <dependencies>
        <dependency>
            <groupId>org.apache.nifi</groupId>
            <artifactId>nifi-record-path</artifactId>
<<<<<<< HEAD
            <version>1.9.2-SNAPSHOT</version>
=======
            <version>1.9.3-SNAPSHOT</version>
>>>>>>> 4255528a
        </dependency>
        <dependency>
            <groupId>org.apache.nifi</groupId>
            <artifactId>nifi-record-serialization-service-api</artifactId>
        </dependency>
        <dependency>
            <groupId>org.apache.nifi</groupId>
            <artifactId>nifi-schema-registry-service-api</artifactId>
        </dependency>
        <dependency>
            <groupId>org.apache.solr</groupId>
            <artifactId>solr-solrj</artifactId>
            <version>${solr.version}</version>
            <exclusions>
                <exclusion>
                    <groupId>com.fasterxml.jackson.core</groupId>
                    <artifactId>jackson-core</artifactId>
                </exclusion>
            </exclusions>
        </dependency>
        <dependency>
            <groupId>com.fasterxml.jackson.core</groupId>
            <artifactId>jackson-core</artifactId>
            <version>2.9.7</version>
        </dependency>
        <dependency>
            <groupId>commons-codec</groupId>
            <artifactId>commons-codec</artifactId>
            <version>1.11</version>
        </dependency>
        <dependency>
            <groupId>org.apache.nifi</groupId>
            <artifactId>nifi-api</artifactId>
            <scope>provided</scope>
        </dependency>
        <dependency>
            <groupId>org.apache.nifi</groupId>
            <artifactId>nifi-processor-utils</artifactId>
<<<<<<< HEAD
            <version>1.9.2-SNAPSHOT</version>
=======
            <version>1.9.3-SNAPSHOT</version>
>>>>>>> 4255528a
        </dependency>
        <dependency>
            <groupId>org.apache.nifi</groupId>
            <artifactId>nifi-ssl-context-service-api</artifactId>
            <scope>provided</scope>
        </dependency>
        <dependency>
            <groupId>org.apache.nifi</groupId>
            <artifactId>nifi-kerberos-credentials-service-api</artifactId>
            <scope>provided</scope>
        </dependency>
        <dependency>
            <groupId>com.google.code.gson</groupId>
            <artifactId>gson</artifactId>
            <version>2.7</version>
        </dependency>
        <!-- test dependencies -->
        <dependency>
            <groupId>org.apache.nifi</groupId>
            <artifactId>nifi-record-serialization-services</artifactId>
<<<<<<< HEAD
            <version>1.9.2-SNAPSHOT</version>
=======
            <version>1.9.3-SNAPSHOT</version>
>>>>>>> 4255528a
            <scope>test</scope>
        </dependency>
        <dependency>
            <groupId>org.apache.nifi</groupId>
            <artifactId>nifi-mock</artifactId>
<<<<<<< HEAD
            <version>1.9.2-SNAPSHOT</version>
=======
            <version>1.9.3-SNAPSHOT</version>
>>>>>>> 4255528a
            <scope>test</scope>
        </dependency>
        <dependency>
            <groupId>org.apache.nifi</groupId>
            <artifactId>nifi-mock-record-utils</artifactId>
<<<<<<< HEAD
            <version>1.9.2-SNAPSHOT</version>
=======
            <version>1.9.3-SNAPSHOT</version>
>>>>>>> 4255528a
            <scope>test</scope>
        </dependency>
        <dependency>
            <groupId>commons-logging</groupId>
            <artifactId>commons-logging</artifactId>
            <version>1.1.3</version>
            <scope>test</scope>
        </dependency>
        <!-- Need to declare the newer versions of these b/c NiFi uses Lucene 4.10.3 -->
        <dependency>
            <groupId>org.apache.solr</groupId>
            <artifactId>solr-core</artifactId>
            <version>${solr.version}</version>
            <exclusions>
                <exclusion>
                    <groupId>com.fasterxml.jackson.core</groupId>
                    <artifactId>jackson-core</artifactId>
                </exclusion>
            </exclusions>
            <scope>test</scope>
        </dependency>
        <dependency>
            <groupId>org.apache.lucene</groupId>
            <artifactId>lucene-core</artifactId>
            <version>${solr.version}</version>
            <scope>test</scope>
        </dependency>
        <dependency>
            <groupId>org.apache.lucene</groupId>
            <artifactId>lucene-analyzers-common</artifactId>
            <version>${solr.version}</version>
            <scope>test</scope>
        </dependency>
        <dependency>
            <groupId>org.apache.lucene</groupId>
            <artifactId>lucene-queryparser</artifactId>
            <version>${solr.version}</version>
            <scope>test</scope>
        </dependency>
        <dependency>
            <groupId>org.xmlunit</groupId>
            <artifactId>xmlunit-matchers</artifactId>
            <version>2.2.1</version>
            <scope>test</scope>
        </dependency>
    </dependencies>
    <build>
        <plugins>
            <plugin>
                <groupId>org.apache.rat</groupId>
                <artifactId>apache-rat-plugin</artifactId>
                <configuration>
                    <excludes combine.children="append">
                        <exclude>src/test/resources/solr/solr.xml</exclude>
                        <exclude>src/test/resources/solr/testCollection/core.properties</exclude>
                        <exclude>src/test/resources/solr/testCollection/conf/_rest_managed.json</exclude>
                        <exclude>src/test/resources/solr/testCollection/conf/protowords.txt</exclude>
                        <exclude>src/test/resources/solr/testCollection/conf/schema.xml</exclude>
                        <exclude>src/test/resources/solr/testCollection/conf/solrconfig.xml</exclude>
                        <exclude>src/test/resources/solr/testCollection/conf/synonyms.txt</exclude>
                        <exclude>src/test/resources/solr/testCollection/conf/lang/stopwords_en.txt</exclude>
                        <exclude>src/test/resources/testdata/test-csv-multiple-docs.csv</exclude>
                        <exclude>src/test/resources/testdata/test-custom-json-single-doc.json</exclude>
                        <exclude>src/test/resources/testdata/test-solr-json-multiple-docs.json</exclude>
                        <exclude>src/test/resources/testdata/test-xml-multiple-docs.xml</exclude>
                        <exclude>src/test/resources/log4j.properties</exclude>
                        <exclude>src/test/resources/jaas-client.conf</exclude>
                        <exclude>src/test/resources/test-schema.avsc</exclude>
                    </excludes>
                </configuration>
            </plugin>
        </plugins>
    </build>
</project><|MERGE_RESOLUTION|>--- conflicted
+++ resolved
@@ -18,11 +18,7 @@
     <parent>
         <groupId>org.apache.nifi</groupId>
         <artifactId>nifi-solr-bundle</artifactId>
-<<<<<<< HEAD
-        <version>1.9.2-SNAPSHOT</version>
-=======
         <version>1.9.3-SNAPSHOT</version>
->>>>>>> 4255528a
     </parent>
     <artifactId>nifi-solr-processors</artifactId>
     <packaging>jar</packaging>
@@ -33,11 +29,7 @@
         <dependency>
             <groupId>org.apache.nifi</groupId>
             <artifactId>nifi-record-path</artifactId>
-<<<<<<< HEAD
-            <version>1.9.2-SNAPSHOT</version>
-=======
             <version>1.9.3-SNAPSHOT</version>
->>>>>>> 4255528a
         </dependency>
         <dependency>
             <groupId>org.apache.nifi</groupId>
@@ -76,11 +68,7 @@
         <dependency>
             <groupId>org.apache.nifi</groupId>
             <artifactId>nifi-processor-utils</artifactId>
-<<<<<<< HEAD
-            <version>1.9.2-SNAPSHOT</version>
-=======
             <version>1.9.3-SNAPSHOT</version>
->>>>>>> 4255528a
         </dependency>
         <dependency>
             <groupId>org.apache.nifi</groupId>
@@ -101,31 +89,19 @@
         <dependency>
             <groupId>org.apache.nifi</groupId>
             <artifactId>nifi-record-serialization-services</artifactId>
-<<<<<<< HEAD
-            <version>1.9.2-SNAPSHOT</version>
-=======
             <version>1.9.3-SNAPSHOT</version>
->>>>>>> 4255528a
             <scope>test</scope>
         </dependency>
         <dependency>
             <groupId>org.apache.nifi</groupId>
             <artifactId>nifi-mock</artifactId>
-<<<<<<< HEAD
-            <version>1.9.2-SNAPSHOT</version>
-=======
             <version>1.9.3-SNAPSHOT</version>
->>>>>>> 4255528a
             <scope>test</scope>
         </dependency>
         <dependency>
             <groupId>org.apache.nifi</groupId>
             <artifactId>nifi-mock-record-utils</artifactId>
-<<<<<<< HEAD
-            <version>1.9.2-SNAPSHOT</version>
-=======
             <version>1.9.3-SNAPSHOT</version>
->>>>>>> 4255528a
             <scope>test</scope>
         </dependency>
         <dependency>
