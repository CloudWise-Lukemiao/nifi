--- conflicted
+++ resolved
@@ -19,11 +19,7 @@
   <parent>
     <groupId>org.apache.nifi</groupId>
     <artifactId>nifi-commons</artifactId>
-<<<<<<< HEAD
-    <version>1.9.2-SNAPSHOT</version>
-=======
     <version>1.9.3-SNAPSHOT</version>
->>>>>>> 4255528a
   </parent>
 
   <artifactId>nifi-record-path</artifactId>
@@ -63,20 +59,12 @@
         <dependency>
             <groupId>org.apache.nifi</groupId>
             <artifactId>nifi-api</artifactId>
-<<<<<<< HEAD
-            <version>1.9.2-SNAPSHOT</version>
-=======
             <version>1.9.3-SNAPSHOT</version>
->>>>>>> 4255528a
         </dependency>
         <dependency>
             <groupId>org.apache.nifi</groupId>
             <artifactId>nifi-record</artifactId>
-<<<<<<< HEAD
-            <version>1.9.2-SNAPSHOT</version>
-=======
             <version>1.9.3-SNAPSHOT</version>
->>>>>>> 4255528a
         </dependency>
         <dependency>
             <groupId>org.antlr</groupId>
